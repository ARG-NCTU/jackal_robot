--- conflicted
+++ resolved
@@ -2,12 +2,6 @@
 Changelog for package jackal_base
 ^^^^^^^^^^^^^^^^^^^^^^^^^^^^^^^^^
 
-<<<<<<< HEAD
-=======
-
-
-
->>>>>>> 6038ef3e
 0.6.1 (2021-03-08)
 ------------------
 * Use eval to find the mag config. This should fix a bug when jackal is installed to ros.d
@@ -31,13 +25,6 @@
   * add comment about unused member variable
 * add calibrate_compass.bat (`#3 <https://github.com/jackal/jackal_robot/issues/3>`_)
 * add env-hook (`#2 <https://github.com/jackal/jackal_robot/issues/2>`_)
-<<<<<<< HEAD
-* quickly get around the build break.
-* Contributors: James Xu, Lou Amadio, Sean Yen, Tony Baltovski, seanyen
-
-=======
-* Merge pull request `#1 <https://github.com/jackal/jackal_robot/issues/1>`_ from seanyen/init_windows
-  Remove to-be-ported code path to unblock the Windows build.
 * quickly get around the build break.
 * Contributors: James Xu, Lou Amadio, Sean Yen, Tony Baltovski, seanyen
 
@@ -47,8 +34,11 @@
 * Merge pull request `#17 <https://github.com/jackal/jackal_robot/issues/17>`_ from ms-iot/init_windows
   Support Jackal ROS packages on Windows
 * Merge branch 'init_windows' of https://github.com/ms-iot/jackal_robot into init_windows
+* Merge pull request `#1 <https://github.com/jackal/jackal_robot/issues/1>`_ from seanyen/init_windows
+  Remove to-be-ported code path to unblock the Windows build.
+* quickly get around the build break.
+* Contributors: James Xu, Lou Amadio, Sean Yen, Tony Baltovski, seanyen
 
->>>>>>> 6038ef3e
 0.3.9 (2019-06-19)
 ------------------
 * [jackal_base] Minor launch file nit.
